"""This module is a wrapper for using the SquareCloud API"""
from __future__ import annotations

import logging
from abc import ABC, abstractmethod
from io import BytesIO
from typing import Any, Callable, List, Literal

from .app import Application
from .data import (
    AppData,
    BackupData,
    FileInfo,
    LogsData,
    StatisticsData,
    StatusData,
    UploadData,
    UserData,
)
from .errors import ApplicationNotFound, InvalidFile, SquareException
from .file import File
from .http import HTTPClient, Response
from .http.endpoints import Endpoint
from .listener import Listener, ListenerManager
from .logs import logger
from .payloads import (
    BackupPayload,
    LogsPayload,
    StatusPayload,
    UploadPayload,
    UserPayload,
)


class AbstractClient(ABC):
    """Abstract client class"""

    @property
    @abstractmethod
    def api_key(self):
        """get the api token"""


def create_config_file(
    path: str,
    display_name: str,
    main: str,
    memory: int,
    version: Literal['recommended', 'latest'] = 'recommended',
    avatar: str | None = None,
    description: str | None = None,
    subdomain: str | None = None,
    start: str | None = None,
    auto_restart: bool = False,
    **kwargs,
) -> str:
    """
    The create_config_file function creates a squarecloud.app file in the
    specified path, with the given parameters.
    The function takes in 8 arguments:

    :param path: str: Specify the path to the folder where you want to create
    your config file
    :param display_name: str: Set the display name of your app
    :param main: str: Specify the file that will be executed when the app
    is started
    :param memory: int: Set the memory of the app
    :param version: Literal['recommended', 'latest']: Ensure that the version
    is either 'recommended' or 'latest'.
    :param avatar: str | None: Specify the avatar of the application
    :param description: str | None: Specify a description for the app
    :param subdomain: str | None: Specify the subdomain of your app
    :param start: str | None: Specify the command that should be run when the
    application starts
    :param auto_restart: bool | None: Determine if the app should restart
    automatically after a crash
    :return: File content
    :rtype: str
    """
    content: str = ''
    optionals: dict[str, Any] = {
        'DISPLAY_NAME': display_name,
        'MAIN': main,
        'MEMORY': memory,
        'VERSION': version,
        'AVATAR': avatar,
        'DESCRIPTION': description,
        'SUBDOMAIN': subdomain,
        'START': start,
        'AUTORESTART': auto_restart,
    }
    for key, value in optionals.items():
        if value:
            string: str = f'{key}={value}\n'
            content += string
    if kwargs.get('save', True):
        with open(f'./{path}/squarecloud.app', 'w', encoding='utf-8') as file:
            file.write(content)
        return file
    return content


class Client(AbstractClient):
    """A client for interacting with the SquareCloud API.

    :ivar api_key: the api key for the client
    :ivar debug: weather the debug messages is enabled

    :type api_key: str
    :type debug: bool
    """

    def __init__(self, api_key: str, debug: bool = True) -> None:

        """
        The __init__ function is called when the class is instantiated.
        It sets up the instance of the class, and defines all of its
        attributes.


        :param self: Refer to the class instance
        :param api_key: str: Your API key, get in:
         https://squarecloud.app/dashboard/me
        :param debug: bool: Set the logging level to debug
        :return: None
        """
        self.debug = debug
        self._api_key = api_key
        self._http = HTTPClient(api_key=api_key)
        self._listener: ListenerManager = Listener
        if self.debug:
            logger.setLevel(logging.DEBUG)

    @property
    def api_key(self) -> str:
        """
        The api_key function returns the api key for the client.

        :return: The api key
        :rtype: str
        """
        return self._api_key

    def on_request(self, endpoint: Endpoint):
        """
        The on_request function is a decorator that allows you to register a
        function as an endpoint listener.

        :param self: Refer to the class instance
        :param endpoint: Endpoint: Specify the endpoint that will be used to
        capture the request
        :return: A wrapper function
        """

        def wrapper(func: Callable):
            """
            The wrapper function is a decorator that wraps the function passed
            to it.
            It takes in a function, and returns another function. The wrapper
            will call
            the wrapped function with all of its arguments, and then do
            something extra
            with the result.

            :param func: Callable: Specify the type of the parameter
            :return: The function itself, if the endpoint is not already
            registered
            """
            if not self._listener.get_request_listener(endpoint):
                return self._listener.add_request_listener(endpoint, func)
            raise SquareException(
                f'Already exists an capture_listener for {endpoint}'
            )

        return wrapper

    async def me(self, **kwargs) -> UserData:
        """
        This function is used to get your information.

        :param self: Refer to the class instance
        :param kwargs: Pass in a dictionary of arguments
        :return: A userdata object
        """
        response: Response = await self._http.fetch_user_info()
        payload: UserPayload = response.response
        user_data: UserData = UserData(**payload['user'])
        if not kwargs.get('avoid_listener'):
            endpoint: Endpoint = response.route.endpoint
            await self._listener.on_request(
                endpoint=endpoint, response=response
            )
        return user_data

    async def user_info(
        self, user_id: int | None = None, **kwargs
    ) -> UserData:
        """
        The user_info function is used to get information about a user.

        :param self: Refer to the class instance
        :param user_id: int | None: Specify the user id of the user you want
        to get information about
        :param kwargs: Pass in keyword arguments to a function
        :return: A UserData object
        """
        response: Response = await self._http.fetch_user_info(user_id=user_id)
        payload: UserPayload = response.response
        user_data: UserData = UserData(**payload['user'])
        if not kwargs.get('avoid_listener'):
            endpoint: Endpoint = response.route.endpoint
            await self._listener.on_request(
                endpoint=endpoint, response=response
            )
        return user_data

    async def get_logs(self, app_id: str, **kwargs) -> LogsData:
        """
        The get_logs function is used to get logs for an application.

        :param self: Refer to the class instance
        :param app_id: str: Identify the application id
        :param kwargs: Pass in any additional parameters that may be required
        for the function to work
        :return: A LogsData object, which is a named tuple
        """
        response: Response | None = await self._http.fetch_logs(app_id)
        if response.code is None:
            return LogsData()
        payload: LogsPayload = response.response
        logs_data: LogsData = LogsData(**payload)
        if not kwargs.get('avoid_listener'):
            endpoint: Endpoint = response.route.endpoint
            await self._listener.on_request(
                endpoint=endpoint, response=response
            )
        return logs_data

    async def app_status(self, app_id: str, **kwargs) -> StatusData:
        """
        The app_status function is used to get the status of an application.

        :param self: Refer to the class instance
        :param app_id: str: Specify the application id
        :param kwargs: Pass in keyword arguments to a function
        :return: A StatusData object
        """
        response: Response = await self._http.fetch_app_status(app_id)
        payload: StatusPayload = response.response
        status: StatusData = StatusData(**payload)
        if not kwargs.get('avoid_listener'):
            endpoint: Endpoint = response.route.endpoint
            await self._listener.on_request(
                endpoint=endpoint, response=response
            )
        return status

    async def start_app(self, app_id: str, **kwargs) -> Response:
        """
        The start_app function starts an application.

        :param self: Refer to the class instance
        :param app_id: str: Identify the application to start
        :param kwargs: Pass a variable number of keyword arguments to the
        function
        :return: A Response object
        """
        response: Response = await self._http.start_application(app_id)
        if not kwargs.get('avoid_listener'):
            endpoint: Endpoint = response.route.endpoint
            await self._listener.on_request(
                endpoint=endpoint, response=response
            )
        return response

    async def stop_app(self, app_id: str, **kwargs) -> Response:
        """
        The stop_app function stops an application.

        :param self: Refer to the class instance
        :param app_id: str: Specify the application id
        :param kwargs: Pass in keyword arguments to the function
        :return: A Response object
        """
        response: Response = await self._http.stop_application(app_id)
        if not kwargs.get('avoid_listener'):
            endpoint: Endpoint = response.route.endpoint
            await self._listener.on_request(
                endpoint=endpoint, response=response
            )
        return response

    async def restart_app(self, app_id: str, **kwargs) -> Response:
        """
        The restart_app function is used to restart an application.

        :param self: Refer to the class instance
        :param app_id: str: Specify the application id
        :param kwargs: Pass a variable number of keyword arguments to the
        function
        :return: A Response object
        """
        response: Response = await self._http.restart_application(app_id)
        if not kwargs.get('avoid_listener'):
            endpoint: Endpoint = response.route.endpoint
            await self._listener.on_request(
                endpoint=endpoint, response=response
            )
        return response

    async def backup(self, app_id: str, **kwargs) -> BackupData:
        """
        The backup function is used to backup an application.

        :param self: Refer to the class instance
        :param app_id: str: Identify the application to be backed up
        :param kwargs: Pass in additional parameters to the function
        :return: A BackupData object
        """
        response: Response = await self._http.backup(app_id)
        payload: BackupPayload = response.response
        backup: BackupData = BackupData(**payload)
        if not kwargs.get('avoid_listener'):
            endpoint: Endpoint = response.route.endpoint
            await self._listener.on_request(
                endpoint=endpoint, response=response
            )
        return backup

    async def delete_app(self, app_id: str, **kwargs) -> Response:
        """
        The delete_app function deletes an application.

        :param self: Refer to the class instance
        :param app_id: str: Specify the application id
        :param kwargs: Pass a variable number of keyword arguments to the
        function
        :return: A Response object
        """
        response: Response = await self._http.delete_application(app_id)
        if not kwargs.get('avoid_listener'):
            endpoint: Endpoint = response.route.endpoint
            await self._listener.on_request(
                endpoint=endpoint, response=response
            )
        return response

    async def commit(self, app_id: str, file: File, **kwargs) -> Response:
        """
        The commit function is used to commit an application.

        :param self: Refer to the class instance
        :param app_id: str: Identify the application
        :param file: File: Specify the file object to be committed
        :param kwargs: Pass a variable number of keyword arguments to the
        function
        :return: A response object
        """
        response: Response = await self._http.commit(app_id, file)
        if not kwargs.get('avoid_listener'):
            endpoint: Endpoint = response.route.endpoint
            await self._listener.on_request(
                endpoint=endpoint, response=response
            )
        return response

    async def app(self, app_id: str, **kwargs) -> Application:
        """
        The app function is used to get an application.

        :param self: Refer to the class instance
        :param app_id: str: The application id
        :param kwargs: Pass a variable number of keyword arguments to the
        function
        :return: An application object
        """
        response: Response = await self._http.fetch_user_info()
        if not kwargs.get('avoid_listener'):
            endpoint: Endpoint = response.route.endpoint
            await self._listener.on_request(
                endpoint=endpoint, response=response
            )
        payload: UserPayload = response.response
        app_data = list(
            filter(
                lambda application: application['id'] == app_id,
                payload['applications'],
            )
        )
        if not app_data:
            raise ApplicationNotFound(app_id=app_id)
        app_data = app_data.pop()
        app: Application = Application(
            client=self, http=self._http, **app_data
        )  # type: ignore
        return app

    async def all_apps(self, **kwargs) -> List[Application]:
        """
        The all_apps function returns a list of all applications that the user
        has access to.

        :param self: Refer to the class instance
        :param kwargs: Pass in the avoid_listener parameter
        :return: A list of Application objects
        """
        response: Response = await self._http.fetch_user_info()
        if not kwargs.get('avoid_listener'):
            endpoint: Endpoint = response.route.endpoint
            await self._listener.on_request(
                endpoint=endpoint, response=response
            )
        payload: UserPayload = response.response
        apps_data: list = payload['applications']
        apps: List[Application] = [
            Application(client=self, http=self._http, **data)
            for data in apps_data
        ]
        return apps

    async def upload_app(self, file: File, **kwargs) -> UploadData:
        """
        The upload_app function uploads an application to the server.

        :param self: Refer to the class instance
        :param file: File: Upload a file
        :param kwargs: Pass a variable number of keyword arguments to a
        function
        :return: An UploadData object, which is a class that contains the data
        of the application uploaded
        """
        if not isinstance(file, File):
            raise InvalidFile(f'you need provide an {File.__name__} object')

        # Se for io.BytesIO o file.filename é nulo.
        if (file.filename is not None) and (
            file.filename.split('.')[-1] != 'zip'
        ):
            raise InvalidFile('the file must be a .zip file')
        response: Response = await self._http.upload(file)
        if not kwargs.get('avoid_listener'):
            endpoint: Endpoint = response.route.endpoint
<<<<<<< HEAD
            await self._listener.on_request(endpoint=endpoint,
                                            response=response)
=======
            await self._listener.on_request(
                endpoint=endpoint, response=response
            )
>>>>>>> 3a126d89
        payload: UploadPayload = response.response
        app: UploadData = UploadData(**payload)
        endpoint: Endpoint = response.route.endpoint
        await self._listener.on_request(endpoint=endpoint, response=response)
        return app

    async def app_files_list(
        self, app_id: str, path: str, **kwargs
    ) -> list[FileInfo] | None:
        """
        The app_files_list function returns a list of your application files.

        :param self: Refer to the class instance
        :param app_id: str: Identify the application id
        :param path: str: Specify the path to the file
        :param kwargs: Pass a variable number of keyword arguments to a
        function
        :return: A list of your Application files
        """
        response: Response = await self._http.fetch_app_files_list(
            app_id, path
        )
        if not kwargs.get('avoid_listener'):
            endpoint: Endpoint = response.route.endpoint
            await self._listener.on_request(
                endpoint=endpoint, response=response
            )

        if not response.response:  # type ignore
            return
        return [
            FileInfo(**data, path=path + f'{data.get("name")}')
            for data in response.response
        ]

    async def read_app_file(self, app_id: str, path: str, **kwargs) -> BytesIO:
        """
        The read_app_file function reads a file from the specified path and
        returns a BytesIO representation.

        :param self: Refer to the class instance
        :param app_id: str: Specify the application id
        :param path: str: Specify the path of the file to be read
        :param kwargs: Pass in additional arguments to the function
        :return: A BytesIO representation of the file
        :doc-author: Trelent
        """
        response: Response = await self._http.read_app_file(app_id, path)
        if not kwargs.get('avoid_listener'):
            endpoint: Endpoint = response.route.endpoint
            await self._listener.on_request(
                endpoint=endpoint, response=response
            )
        if response.response:
            return BytesIO(bytes(response.response.get('data')))

    async def create_app_file(
        self, app_id: str, file: File, path: str, **kwargs
    ) -> Response:
        """ ""
        The create_app_file function creates a new file in the specified
        directory.

        :param self: Refer to the class instance
        :param app_id: str: Specify the application id
        :param file: File: Pass the file to be created
        :param path: str: Specify the directory to create the file in
        :param kwargs: Pass a variable number of keyword arguments to the
        function
        :return: A Response object
        """
        if not isinstance(file, File):
            raise SquareException(
                'the file must be an string or a squarecloud.File object'
            )
        file_bytes = list(file.bytes.read())
        response: Response = await self._http.create_app_file(
            app_id, file_bytes, path=path
        )
        if not kwargs.get('avoid_listener'):
            endpoint: Endpoint = response.route.endpoint
            await self._listener.on_request(
                endpoint=endpoint, response=response
            )
        file.bytes.close()

        return response

    async def delete_app_file(
        self, app_id: str, path: str, **kwargs
    ) -> Response:
        """ "
        The delete_app_file function deletes a file in the specified directory.

        :param self: Refer to the class instance
        :param app_id: str: Specify the application id
        :param path: str: Specify the directory where the file should be
        deleted
        :param kwargs: Pass a variable number of keyword arguments to the
        function
        :return: A Response object
        """
        response: Response = await self._http.file_delete(app_id, path)
        if not kwargs.get('avoid_listener'):
            endpoint: Endpoint = response.route.endpoint
            await self._listener.on_request(
                endpoint=endpoint, response=response
            )
        return response

    async def statistics(self, **kwargs) -> StatisticsData:
        """
        The statistics function returns a StatisticsData object

        :param self: Refer to the class instance
        :param kwargs: Pass in a dictionary of parameters
        :return: A StatisticsData object, which is a class that contains all
        the data returned by the endpoint
        """
        response: Response = await self._http.get_statistics()
        if not kwargs.get('avoid_listener'):
            endpoint: Endpoint = response.route.endpoint
            await self._listener.on_request(
                endpoint=endpoint, response=response
            )
        data = response.response['statistics']
        return StatisticsData(**data)

    async def app_data(self, app_id: str, **kwargs) -> AppData:
        """ "
        The app_data function is used to get application data.

        :param self: Refer to the class instance
        :param app_id: str: The application id
        :param kwargs: Pass a variable number of keyword arguments to the
        function
        :return: An AppData object
        """
        response: Response = await self._http.get_app_data(app_id)
        if not kwargs.get('avoid_listener'):
            endpoint: Endpoint = response.route.endpoint
            await self._listener.on_request(
                endpoint=endpoint, response=response
            )
        return AppData(**response.response.get('app'))<|MERGE_RESOLUTION|>--- conflicted
+++ resolved
@@ -440,14 +440,9 @@
         response: Response = await self._http.upload(file)
         if not kwargs.get('avoid_listener'):
             endpoint: Endpoint = response.route.endpoint
-<<<<<<< HEAD
-            await self._listener.on_request(endpoint=endpoint,
-                                            response=response)
-=======
-            await self._listener.on_request(
-                endpoint=endpoint, response=response
-            )
->>>>>>> 3a126d89
+            await self._listener.on_request(
+                endpoint=endpoint, response=response
+            )
         payload: UploadPayload = response.response
         app: UploadData = UploadData(**payload)
         endpoint: Endpoint = response.route.endpoint
